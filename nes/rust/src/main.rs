//#![cfg_attr(not(debug_assertions), windows_subsystem = "windows")] // hide console window on Windows in release
#![deny(missing_docs)]
#![deny(clippy::missing_docs_in_private_items)]

//! This is the nes emulator written in rust. It is compatible with windows, linux, and osx.

#[cfg(all(feature = "eframe", feature = "egui-multiwin"))]
compile_error!(
    "feature \"eframe\" and feature \"egui-multiwin\" cannot be enabled at the same time"
);
#[cfg(all(feature = "eframe", feature = "sdl2"))]
compile_error!("feature \"eframe\" and feature \"sdl2\" cannot be enabled at the same time");
#[cfg(all(feature = "sdl2", feature = "egui-multiwin"))]
compile_error!("feature \"sdl2\" and feature \"egui-multiwin\" cannot be enabled at the same time");

mod apu;
mod cartridge;
mod controller;
mod cpu;
mod emulator_data;
mod event;
mod motherboard;
mod network;
mod ppu;
mod recording;
mod romlist;
#[cfg(test)]
mod utility;

use emulator_data::NesEmulatorData;

#[cfg(not(target_arch = "wasm32"))]
///Run an asynchronous object on a new thread. Maybe not the best way of accomplishing this, but it does work.
pub fn execute<F: std::future::Future<Output = ()> + Send + 'static>(f: F) {
    std::thread::spawn(move || futures::executor::block_on(f));
}
#[cfg(target_arch = "wasm32")]
///Run an asynchronous object on a new thread. Maybe not the best way of accomplishing this, but it does work.
pub fn execute<F: std::future::Future<Output = ()> + 'static>(f: F) {
    wasm_bindgen_futures::spawn_local(f);
}

#[cfg(test)]
mod tests;

use crate::cartridge::NesCartridge;

#[cfg(feature = "rom_status")]
pub mod rom_status;

#[cfg(any(feature = "egui-multiwin", feature = "eframe"))]
use cpal::traits::{DeviceTrait, HostTrait, StreamTrait};
#[cfg(feature = "eframe")]
use eframe::egui;

#[cfg(feature = "egui-multiwin")]
/// Dynamically generated code for the egui-multiwin module allows for use of enum_dispatch for speed gains.
pub mod egui_multiwin_dynamic {
    egui_multiwin::tracked_window!(
        crate::emulator_data::NesEmulatorData,
        crate::event::Event,
        crate::windows::Windows
    );
    egui_multiwin::multi_window!(
        crate::emulator_data::NesEmulatorData,
        crate::event::Event,
        crate::windows::Windows
    );
}

#[cfg(feature = "sdl2")]
use sdl2::event::Event;
#[cfg(feature = "sdl2")]
use sdl2::keyboard::Keycode;
#[cfg(feature = "sdl2")]
use sdl2::mouse::MouseButton;
#[cfg(feature = "sdl2")]
use sdl2::pixels::Color;
#[cfg(feature = "sdl2")]
use sdl2::pixels::PixelFormatEnum;
#[cfg(feature = "sdl2")]
use sdl2::render::Canvas;
#[cfg(feature = "sdl2")]
use sdl2::render::Texture;
#[cfg(feature = "sdl2")]
use sdl2::render::TextureCreator;

/// The primary font to use for rendering the gui
#[cfg(feature = "sdl2")]
pub const EMBEDDED_FONT: &[u8] = include_bytes!("cmsltt10.ttf");

mod windows;

#[cfg(feature = "sdl2")]
fn make_dummy_texture<'a, T>(tc: &'a TextureCreator<T>) -> Texture<'a> {
    let mut data: Vec<u8> = vec![0; (4 * 4 * 2) as usize];
    let mut surf = sdl2::surface::Surface::from_data(
        data.as_mut_slice(),
        4,
        4,
        (2 * 4) as u32,
        PixelFormatEnum::RGB555,
    )
    .unwrap();
    let _e = surf.set_color_key(true, sdl2::pixels::Color::BLACK);
    Texture::from_surface(&surf, tc).unwrap()
}

#[cfg(feature = "sdl2")]
struct Text<'a> {
    t: Texture<'a>,
    color: sdl2::pixels::Color,
}

#[cfg(feature = "sdl2")]
impl<'a> Text<'a> {
    fn new<T>(
        t: String,
        color: sdl2::pixels::Color,
        font: &sdl2::ttf::Font,
        tc: &'a TextureCreator<T>,
    ) -> Self {
        let pr = font.render(t.as_str());
        let ft = pr.solid(color).unwrap();
        Self {
            color: color,
            t: Texture::from_surface(&ft, tc).unwrap(),
        }
    }
    fn set_text<T>(
        &mut self,
        tc: &'a TextureCreator<T>,
        t: String,
        font: &sdl2::ttf::Font,
        color: sdl2::pixels::Color,
    ) {
        self.color = color;
        let pr = font.render(t.as_str());
        let ft = pr.solid(self.color).unwrap();
        self.t = Texture::from_surface(&ft, tc).unwrap();
    }
    fn draw(&self, canvas: &mut Canvas<sdl2::video::Window>) {
        let q = self.t.query();
        let _e = canvas.copy(
            &self.t,
            None,
            sdl2::rect::Rect::new(0, 0, q.width.into(), q.height.into()),
        );
    }
}

#[cfg(feature = "sdl2")]
fn main() {
    let ttf_context = sdl2::ttf::init().unwrap();
    let efont = sdl2::rwops::RWops::from_bytes(EMBEDDED_FONT).unwrap();
    let font = ttf_context.load_font_from_rwops(efont, 14).unwrap();

    let sdl_context = sdl2::init().unwrap();
    let mut event_pump = sdl_context.event_pump().unwrap();
    let video_subsystem = sdl_context.video().unwrap();

    let gl_attr = video_subsystem.gl_attr();
    gl_attr.set_context_profile(egui_sdl2_gl::sdl2::video::GLProfile::Core);
    gl_attr.set_double_buffer(true);
    gl_attr.set_multisample_samples(4);

    video_subsystem.text_input().start();

    let mut vid_win = video_subsystem.window("UglyOldBob NES Emulator", 1024, 768);
    let mut windowb = vid_win.position_centered();

    let window = windowb.opengl().build().unwrap();

    let _ctx = window.gl_create_context().unwrap();

    let shader_ver = egui_sdl2_gl::ShaderVersion::Default;
    let (mut painter, mut egui_state) =
        egui_sdl2_gl::with_sdl2(&window, shader_ver, egui_sdl2_gl::DpiScaling::Custom(2.0));
    let mut egui_ctx = egui_sdl2_gl::egui::Context::default();

    let i = sdl2::mixer::InitFlag::MP3;
    let _sdl2mixer = sdl2::mixer::init(i).unwrap();
    let audio = sdl2::mixer::open_audio(44100, 16, 2, 1024);

    let flags = sdl2::image::InitFlag::all();
    let _sdl2_image = sdl2::image::init(flags).unwrap();

    let mut last_frame_time: std::time::Instant = std::time::Instant::now();

    let mut nes_data = NesEmulatorData::new();
    let nc = NesCartridge::load_cartridge(
        "./nes/test_roms/cpu_exec_space/test_cpu_exec_space_apu.nes".to_string(),
    )
    .unwrap();
    nes_data.insert_cartridge(nc);

    let mut frame: Vec<egui_sdl2_gl::egui::Color32> = Vec::with_capacity(256 * 240);
    for _i in 0..(256 * 240) {
        frame.push(egui_sdl2_gl::egui::Color32::BLACK);
    }
    let nes_frame_texture_id = painter.new_user_texture((256, 240), &frame, false);

    let mut quit = false;

    let mut last_framerate = 60.0;
    let mut fps = 0.0;

    let start_time = std::time::Instant::now();
    'main_loop: loop {
        let frame_start = std::time::Instant::now();

        egui_state.input.time = Some(start_time.elapsed().as_secs_f64());
        egui_ctx.begin_frame(egui_state.input.take());

        'emulator_loop: loop {
            nes_data.cycle_step(&mut None, &mut None);
            if nes_data.cpu_peripherals.ppu_frame_end() {
                break 'emulator_loop;
            }
        }

        let frame_data = nes_data.cpu_peripherals.ppu_get_frame();
        crate::ppu::NesPpu::convert_for_sdl2(frame_data, &mut frame);

        //todo update buffer
        painter.update_user_texture_data(nes_frame_texture_id, &frame);

        egui_sdl2_gl::egui::Window::new("Egui with SDL2 and GL")
            .title_bar(false)
            .fixed_rect(egui_sdl2_gl::egui::Rect {
                min: egui_sdl2_gl::egui::Pos2 { x: 0.0, y: 0.0 },
                max: egui_sdl2_gl::egui::Pos2 { x: 256.0, y: 240.0 },
            })
            .show(&egui_ctx, |ui| {
                ui.label(format!("FPS: {:.0}", fps));
                ui.separator();
                ui.add(egui_sdl2_gl::egui::Image::new(
                    nes_frame_texture_id,
                    egui_sdl2_gl::egui::vec2(256.0, 240.0),
                ));
            });

        let egui_sdl2_gl::egui::FullOutput {
            platform_output,
            repaint_after,
            textures_delta,
            shapes,
        } = egui_ctx.end_frame();

        egui_state.process_output(&window, &platform_output);

        let paint_jobs = egui_ctx.tessellate(shapes);

        painter.paint_jobs(None, textures_delta, paint_jobs);

        window.gl_swap_window();

        for event in event_pump.poll_iter() {
            match event {
                Event::Quit { .. } => break 'main_loop,
                _ => {
                    // Process input event
                    egui_state.process_input(&window, event, &mut painter);
                }
            }
        }

        if quit {
            break;
        }

        let time_now = std::time::Instant::now();
        let frame_time = time_now.duration_since(last_frame_time);
        let desired_frame_length = std::time::Duration::from_nanos(1_000_000_000u64 / 60);
        if frame_time < desired_frame_length {
            let st = (desired_frame_length - frame_time);
            spin_sleep::sleep(st);
        }

        let new_frame_time = std::time::Instant::now();
        let new_fps =
            1_000_000_000.0 / new_frame_time.duration_since(last_frame_time).as_nanos() as f64;
        fps = (fps * 0.95) + (0.05 * new_fps);
        last_frame_time = new_frame_time;
    }
}

#[cfg(feature = "eframe")]
fn main() {
    #[cfg(feature = "puffin")]
    puffin::set_scopes_on(true); // Remember to call this, or puffin will be disabled!
    let mut options = eframe::NativeOptions::default();
    //TODO only disable vsync when required
    options.vsync = false;

    let mut nes_data = NesEmulatorData::new();
    nes_data
        .parser
        .find_roms(nes_data.configuration.get_rom_path());

    let host = cpal::default_host();
    let device = host.default_output_device();
    let mut sound_rate = 0;
    let mut sound_producer = None;
    let sound_stream = if let Some(d) = &device {
        let ranges = d.supported_output_configs();
        if let Ok(mut r) = ranges {
            let supportedconfig = r.next().unwrap().with_max_sample_rate();
            let format = supportedconfig.sample_format();
            println!("output format is {:?}", format);
            let mut config = supportedconfig.config();
            let mut num_samples = (config.sample_rate.0 as f32 * 0.1) as usize;
            let sbs = supportedconfig.buffer_size();
            let num_samples_buffer = if let cpal::SupportedBufferSize::Range { min, max } = sbs {
                if num_samples > *max as usize {
                    num_samples = *max as usize;
                    cpal::BufferSize::Fixed(*max as cpal::FrameCount)
                } else if num_samples < *min as usize {
                    num_samples = *min as usize;
                    cpal::BufferSize::Fixed(*min as cpal::FrameCount)
                } else {
                    cpal::BufferSize::Fixed(num_samples as cpal::FrameCount)
                }
            } else {
                //TODO maybe do somethind else when buffer size is unknown
                cpal::BufferSize::Fixed(num_samples as cpal::FrameCount)
            };
            config.buffer_size = num_samples_buffer;
            config.channels = 2;
            println!("SBS IS {:?}", sbs);

            println!("audio config is {:?}", config);

            nes_data.cpu_peripherals.apu.set_audio_buffer(num_samples);
            println!(
                "Audio buffer size is {} elements, sample rate is {}",
                num_samples, config.sample_rate.0
            );
            let rb = ringbuf::HeapRb::new(num_samples * 2);
            let (producer, mut consumer) = rb.split();
            let mut stream = d
                .build_output_stream(
                    &config,
                    move |data: &mut [f32], _cb: &cpal::OutputCallbackInfo| {
                        let mut index = 0;
                        while index < data.len() {
                            let c = consumer.pop_slice(&mut data[index..]);
                            if c == 0 {
                                break;
                            }
                            index += c;
                        }
                    },
                    move |_err| {},
                    None,
                )
                .ok();
            if let Some(s) = &mut stream {
                s.play().unwrap();
                sound_rate = config.sample_rate.0;
                sound_producer = Some(producer);
            }
            stream
        } else {
            None
        }
    } else {
        None
    };

    let wdir = std::env::current_dir().unwrap();
    println!("Current dir is {}", wdir.display());
    nes_data.mb.controllers[0] = Some(controller::StandardController::new());

    if let Some(c) = nes_data.configuration.start_rom() {
        let nc = NesCartridge::load_cartridge(c.to_string()).unwrap();
        nes_data.insert_cartridge(nc);
    }

    eframe::run_native(
        "UglyOldBob NES Emulator",
        options,
        Box::new(move |_cc| {
            Box::new(crate::windows::main::MainNesWindow::new_request(
                nes_data,
                sound_rate,
                sound_producer,
                sound_stream,
            ))
        }),
    );
}

#[cfg(feature = "egui-multiwin")]
use crate::egui_multiwin_dynamic::multi_window::MultiWindow;

#[cfg(feature = "egui-multiwin")]
fn main() {
    use crate::apu::{AudioProducer, AudioProducerWithRate};

    #[cfg(feature = "puffin")]
    puffin::set_scopes_on(true); // Remember to call this, or puffin will be disabled!
    let mut event_loop = egui_multiwin::winit::event_loop::EventLoopBuilder::with_user_event();
    #[cfg(target_os = "linux")]
    egui_multiwin::winit::platform::x11::EventLoopBuilderExtX11::with_x11(&mut event_loop);
    let event_loop = event_loop.build();

    let proxy: egui_multiwin::winit::event_loop::EventLoopProxy<event::Event> =
        event_loop.create_proxy();

    let mut nes_data = NesEmulatorData::new(Some(proxy));
    nes_data.local.parser.find_roms(
        nes_data.local.configuration.get_rom_path(),
        nes_data.local.save_path(),
        nes_data.local.get_save_other(),
    );
    let mut multi_window = MultiWindow::new();

    let host = cpal::default_host();
    let device = host.default_output_device();
    let mut sound_rate = 0;
    let mut sound_producer = None;
    let sound_stream = if let Some(d) = &device {
        let ranges = d.supported_output_configs();
        if let Ok(r) = ranges {
            let mut configs: Vec<cpal::SupportedStreamConfigRange> = r.collect();
            for c in &configs {
                println!(
                    "Audio: {:?} {:?}-{:?}",
                    c.sample_format(),
                    c.min_sample_rate(),
                    c.max_sample_rate()
                );
            }
            configs.sort_by(|c, d| {
                let index = |sf| match sf {
                    cpal::SampleFormat::I8 => 10,
                    cpal::SampleFormat::I16 => 10,
                    cpal::SampleFormat::I32 => 10,
                    cpal::SampleFormat::I64 => 10,
                    cpal::SampleFormat::U8 => 3,
                    cpal::SampleFormat::U16 => 1,
                    cpal::SampleFormat::U32 => 0,
                    cpal::SampleFormat::U64 => 10,
                    cpal::SampleFormat::F32 => 2,
                    cpal::SampleFormat::F64 => 10,
                    _ => 10,
                };
                let ic = index(c.sample_format());
                let id = index(d.sample_format());
                ic.partial_cmp(&id).unwrap()
            });
            configs.sort_by(|c, d| {
                c.max_sample_rate()
                    .partial_cmp(&d.max_sample_rate())
                    .unwrap()
            });

            let supportedconfig = configs[0].clone().with_max_sample_rate();
            let format = supportedconfig.sample_format();
            println!("output format is {:?}", format);
            let mut config = supportedconfig.config();
            let mut num_samples = (config.sample_rate.0 as f32 * 0.1) as usize;
            let sbs = supportedconfig.buffer_size();
            let num_samples_buffer = if let cpal::SupportedBufferSize::Range { min, max } = sbs {
                if num_samples > *max as usize {
                    num_samples = *max as usize;
                    cpal::BufferSize::Fixed(*max as cpal::FrameCount)
                } else if num_samples < *min as usize {
                    num_samples = *min as usize;
                    cpal::BufferSize::Fixed(*min as cpal::FrameCount)
                } else {
                    cpal::BufferSize::Fixed(num_samples as cpal::FrameCount)
                }
            } else {
                //TODO maybe do somethind else when buffer size is unknown
                cpal::BufferSize::Fixed(num_samples as cpal::FrameCount)
            };
            config.buffer_size = num_samples_buffer;
            config.channels = 2;
            println!("SBS IS {:?}", sbs);

            println!("audio config is {:?}", config);

            println!(
                "Audio buffer size is {} elements, sample rate is {}",
                num_samples, config.sample_rate.0
            );
<<<<<<< HEAD
            let rb = ringbuf::HeapRb::new(num_samples * 4);
            let (producer, mut consumer) = rb.split();
=======
>>>>>>> cb4d5797

            let (mut stream, user_audio) = match format {
                cpal::SampleFormat::U8 => {
                    let rb = ringbuf::HeapRb::new(num_samples * 2);
                    let (producer, mut consumer) = rb.split();

                    let user_audio =
                        AudioProducerWithRate::new(AudioProducer::U8(producer), num_samples * 2);

                    let stream = d
                        .build_output_stream(
                            &config,
                            move |data: &mut [u8], _cb: &cpal::OutputCallbackInfo| {
                                let mut index = 0;
                                while index < data.len() {
                                    let c = consumer.pop_slice(&mut data[index..]);
                                    if c == 0 {
                                        break;
                                    }
                                    index += c;
                                }
                            },
                            move |_err| {},
                            None,
                        )
                        .ok();
                    (stream, user_audio)
                }
                cpal::SampleFormat::U16 => {
                    let rb = ringbuf::HeapRb::new(num_samples * 2);
                    let (producer, mut consumer) = rb.split();

                    let user_audio =
                        AudioProducerWithRate::new(AudioProducer::U16(producer), num_samples * 2);

                    let stream = d
                        .build_output_stream(
                            &config,
                            move |data: &mut [u16], _cb: &cpal::OutputCallbackInfo| {
                                let mut index = 0;
                                while index < data.len() {
                                    let c = consumer.pop_slice(&mut data[index..]);
                                    if c == 0 {
                                        break;
                                    }
                                    index += c;
                                }
                            },
                            move |_err| {},
                            None,
                        )
                        .ok();
                    (stream, user_audio)
                }
                cpal::SampleFormat::U32 => {
                    let rb = ringbuf::HeapRb::new(num_samples * 2);
                    let (producer, mut consumer) = rb.split();

                    let user_audio =
                        AudioProducerWithRate::new(AudioProducer::U32(producer), num_samples * 2);

                    let stream = d
                        .build_output_stream(
                            &config,
                            move |data: &mut [u32], _cb: &cpal::OutputCallbackInfo| {
                                let mut index = 0;
                                while index < data.len() {
                                    let c = consumer.pop_slice(&mut data[index..]);
                                    if c == 0 {
                                        break;
                                    }
                                    index += c;
                                }
                            },
                            move |_err| {},
                            None,
                        )
                        .ok();
                    (stream, user_audio)
                }
                cpal::SampleFormat::F32 => {
                    let rb = ringbuf::HeapRb::new(num_samples * 2);
                    let (producer, mut consumer) = rb.split();

                    let user_audio =
                        AudioProducerWithRate::new(AudioProducer::F32(producer), num_samples * 2);

                    let stream = d
                        .build_output_stream(
                            &config,
                            move |data: &mut [f32], _cb: &cpal::OutputCallbackInfo| {
                                let mut index = 0;
                                while index < data.len() {
                                    let c = consumer.pop_slice(&mut data[index..]);
                                    if c == 0 {
                                        break;
                                    }
                                    index += c;
                                }
                            },
                            move |_err| {},
                            None,
                        )
                        .ok();
                    (stream, user_audio)
                }
                _ => todo!(),
            };

            if let Some(s) = &mut stream {
                s.play().unwrap();
                sound_rate = config.sample_rate.0;
                sound_producer = Some(user_audio);
            }
            stream
        } else {
            None
        }
    } else {
        None
    };

    let root_window =
        windows::main::MainNesWindow::new_request(sound_rate, sound_producer, sound_stream);

    let wdir = std::env::current_dir().unwrap();
    println!("Current dir is {}", wdir.display());
    nes_data.mb.set_controller(
        0,
        nes_data.local.configuration.controller_type[0].make_controller(),
    );
    nes_data.mb.set_controller(
        1,
        nes_data.local.configuration.controller_type[1].make_controller(),
    );
    nes_data.mb.set_controller(
        2,
        nes_data.local.configuration.controller_type[2].make_controller(),
    );
    nes_data.mb.set_controller(
        3,
        nes_data.local.configuration.controller_type[3].make_controller(),
    );

    if nes_data.local.configuration.sticky_rom {
        if let Some(c) = nes_data.local.configuration.start_rom() {
            let nc =
                NesCartridge::load_cartridge(c.to_string(), &nes_data.local.save_path()).unwrap();
            nes_data.insert_cartridge(nc);
        }
    }

    let _e = multi_window.add(root_window, &mut nes_data, &event_loop);
    #[cfg(feature = "debugger")]
    {
        if nes_data.paused {
            let debug_win = windows::debug_window::DebugNesWindow::new_request();
            let _e = multi_window.add(debug_win, &mut nes_data, &event_loop);
        }
    }

    #[cfg(feature = "rom_status")]
    {
        let _e = multi_window.add(
            windows::rom_checker::Window::new_request(&nes_data),
            &mut nes_data,
            &event_loop,
        );
    }

    multi_window.run(event_loop, nes_data);
}<|MERGE_RESOLUTION|>--- conflicted
+++ resolved
@@ -486,15 +486,10 @@
                 "Audio buffer size is {} elements, sample rate is {}",
                 num_samples, config.sample_rate.0
             );
-<<<<<<< HEAD
-            let rb = ringbuf::HeapRb::new(num_samples * 4);
-            let (producer, mut consumer) = rb.split();
-=======
->>>>>>> cb4d5797
 
             let (mut stream, user_audio) = match format {
                 cpal::SampleFormat::U8 => {
-                    let rb = ringbuf::HeapRb::new(num_samples * 2);
+                    let rb = ringbuf::HeapRb::new(num_samples * 4);
                     let (producer, mut consumer) = rb.split();
 
                     let user_audio =
@@ -520,7 +515,7 @@
                     (stream, user_audio)
                 }
                 cpal::SampleFormat::U16 => {
-                    let rb = ringbuf::HeapRb::new(num_samples * 2);
+                    let rb = ringbuf::HeapRb::new(num_samples * 4);
                     let (producer, mut consumer) = rb.split();
 
                     let user_audio =
@@ -546,7 +541,7 @@
                     (stream, user_audio)
                 }
                 cpal::SampleFormat::U32 => {
-                    let rb = ringbuf::HeapRb::new(num_samples * 2);
+                    let rb = ringbuf::HeapRb::new(num_samples * 4);
                     let (producer, mut consumer) = rb.split();
 
                     let user_audio =
@@ -572,7 +567,7 @@
                     (stream, user_audio)
                 }
                 cpal::SampleFormat::F32 => {
-                    let rb = ringbuf::HeapRb::new(num_samples * 2);
+                    let rb = ringbuf::HeapRb::new(num_samples * 4);
                     let (producer, mut consumer) = rb.split();
 
                     let user_audio =
