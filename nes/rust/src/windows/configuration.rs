--- conflicted
+++ resolved
@@ -70,27 +70,8 @@
                 }
             }
 
-<<<<<<< HEAD
             let mut scaler = c.local.configuration.scaler;
-            egui::ComboBox::from_label("Scaling algorithm")
-                .selected_text(
-                    scaler
-                        .map(|i| format!("{}", i))
-                        .unwrap_or("None".to_string())
-                        .to_string(),
-                )
-                .show_ui(ui, |ui| {
-                    ui.selectable_value(&mut scaler, None, "None");
-                    for opt in crate::ppu::ScalingAlgorithm::iter() {
-                        ui.selectable_value(&mut scaler, Some(opt), opt.to_string());
-                    }
-                });
-            if scaler != c.local.configuration.scaler {
-                c.local.configuration.scaler = scaler;
-                save_config = true;
-=======
-            let mut scaler = c.configuration.scaler;
-            if !c.resolution_locked {
+            if !c.local.resolution_locked {
                 egui::ComboBox::from_label("Scaling algorithm")
                     .selected_text(
                         scaler
@@ -104,8 +85,8 @@
                             ui.selectable_value(&mut scaler, Some(opt), opt.to_string());
                         }
                     });
-                if scaler != c.configuration.scaler {
-                    c.configuration.scaler = scaler;
+                if scaler != c.local.configuration.scaler {
+                    c.local.configuration.scaler = scaler;
                     save_config = true;
                 }
             } else {
@@ -116,7 +97,6 @@
                         .unwrap_or("None".to_string())
                         .to_string()
                 ));
->>>>>>> 9a3a06a6
             }
             if save_config {
                 c.local.configuration.save();
